--- conflicted
+++ resolved
@@ -356,11 +356,7 @@
 ##V>=4.4##    finalisation function attached with `GC.finalise` are always
 ##V>=4.4##    called before the finalisation function attached with `GC.finalise_last`.
 ##V>=4.4##
-<<<<<<< HEAD
-##V>=4.4##    @since NEXT_RELEASE and OCaml 4.04
-=======
 ##V>=4.4##    @since 2.11.0 and OCaml 4.04
->>>>>>> a7f1789c
 ##V>=4.4##*)
 
 val finalise_release : unit -> unit;;
