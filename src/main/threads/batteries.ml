
(**
   Automatically opened module.

<<<<<<< HEAD
   @topic IO
   @topic Printing
   @topic Files
=======
(** Meta-level operations (marshalling, garbage-collection...) *)
module Meta        = struct

  (** {1 Language}*)
  
  module Marshal        = Batteries_core_threads.Meta.Marshal
  module Oo             = Batteries_core_threads.Meta.Oo
    
  (** {1 Interaction with other languages} *)
    
  module Callback       = Batteries_core_threads.Meta.Callback
    
  (** {1 Memory}*)
    
  module Gc             = Batteries_core_threads.Meta.Gc
  module Weak           = Batteries_core_threads.Meta.Weak
    
  (** {1 Internals}
      Here Be Dragons*)
    
  module Obj            = Batteries_core_threads.Meta.Obj
  module CamlinternalMod= Batteries_core_threads.Meta.CamlinternalMod
  module CamlinternalOO = Batteries_core_threads.Meta.CamlinternalOO
    
end

(** Interactions with the operating system (file manipulation, arguments...) *)
module System      = struct 

  (** {1 Environment I/O}*)
  
  module Arg           = Batteries_core_threads.System.Arg
  module OptParse      = Batteries_core_threads.System.OptParse
    
  (** {1 Operations on streams}*)
    
  module IO            = Batteries_core_threads.System.IO

  (** {2 Compression/Decompression} *)
  module Compress      = Libs.Common.Compress
  module GZip          = Libs.GZip
    
  (** {1 Actual operating system calls}*)
    
  module File          = Batteries_core_threads.System.File
  module Filename      = Batteries_core_threads.System.Filename
  module Unix          = Batteries_core_threads.System.Unix
  module UnixLabels    = Batteries_core_threads.System.UnixLabels
  module Sys           = Batteries_core_threads.System.Sys
    
  (** {1 Networking}*)
  module Network       = struct
    module Netchannels = Libs.ExtNetchannels.Netchannels
  end
end

(**
   Automatically opened module
>>>>>>> f6f0b68d
*)
module Standard = Extlib.ExtPervasives.Pervasives

(** Access to the modules provided by INRIA. 

    For more information, see the documentation of OCaml.

    @topic Legacy
*)
module Legacy = struct
  (**/**)
  module Array     = Array
  module ArrayLabels= ArrayLabels
  module Bigarray  = Bigarray
  module Hashtbl   = Hashtbl
  module Queue     = Queue
  module Stack     = Stack
  module Stream    = Stream
  module Lazy      = Lazy
  module List      = List
  module ListLabels= ListLabels
  module Map       = Map
  module MoreLabels= MoreLabels
  module Set       = Set
  module Big_int   = Big_int
  module Complex   = Complex
  module Int32     = Int32
  module Int64     = Int64
  module Num       = Num
  module Buffer    = Buffer
  module Char      = Char
  module String    = String
  module StringLabels = StringLabels
  module Genlex    = Genlex
  module Lexing    = Lexing
  module Parsing   = Parsing
  module Scanf     = Scanf
  module Str       = Str
  module Format    = Format
  module Printexc  = Printexc
  module Printf    = Printf
  module Marshal   = Marshal
  module Oo        = Oo
  module Callback  = Callback
  module Gc        = Gc
  module Weak      = Weak
  module Obj       = Obj
  module CamlinternalMod = CamlinternalMod
  module CamlinternalOO  = CamlinternalOO
  module Arg       = Arg
  module Filename  = Filename
  module Unix      = Unix
  module UnixLabels= UnixLabels
  module Sys       = Sys
  module Random    = Random
  module Pervasives = Pervasives
    (**/**)
end

(**
   Preview of future modules.

   @topic Future
*)
module  Future =
struct
(*  module Lexers = Extlib.ExtGenlex.Languages*)
  module  Genlex     = Extlib.ExtGenlex.Genlex
  module  CharParser = Extlib.CharParser
  module UCharParser = Extlib.UCharParser
  module ParserCo    = Extlib.ParserCo
end
        
(**
   {1 Control}

   @topic Control flow
*)

module  Exceptions= Extlib.ExtPrintexc.Printexc
module  Return   = Extlib.Return
module  Monad    = Extlib.Monad

(**
   {2 Concurrency}

   @topic Concurrency
*)

module  Concurrency = Extlib.Concurrent

(**
   {3 Built-in threads}

   These modules are only defined in multi-threaded versions of OCaml Batteries
   Included. To use a multi-threaded version, please see {{:???}the documentation}.
*)

module  Condition = Condition
module  Event     = Event
module  Mutex     = Extlib_threads.ExtMutex.Mutex
module  RMutex    = Extlib_threads.RMutex
module  Thread    = Thread

(**
   All the definitions of built-in concurrency primitives.

   These definitions are grouped as one module to allow simple replacement of these
   primitives by other implementations of concurrency, such as coThreads.

   @inline none
*)
module  Threads   =
struct
  module Condition = Condition
  module Event     = Event
  module Mutex     = Mutex
  module RMutex    = RMutex
  module Thread    = Thread
end

(*
  {3 coThreads}

  Not implemented yet.

module  CoCondition = CoThread.Condition
module  CoEvent     = CoThread.Event
module  CoMutex     = CoThread.Mutex
module  CoRMutex    = CoThread.RMutex
module  CoThread    = CoThread.Thread
module  Threads   =
struct
  module Condition = CoCondition
  module Event     = CoEvent
  module Mutex     = CoMutex
  module RMutex    = CoRMutex
  module Thread    = CoThread
end
*)

(*
  {3 Shared memory}
  Not implemented yet
*)

(**{1 Input/Output}

   @topic IO*)

module  IO = Extlib.IO
(*module Netchannels (*also with topic Network*)*)


(**{2 Compression / decompression}

   @topic Compression
   @topic Decompression
*)

module  Codec = Libs.Common.Compress
module  GZip  = Libs.GZip
(*
module  Bz2
module  Zip
module  Transcode  (*Unicode transcoding*)
*)

(**{1 Data containers}

   @topic Data
   @topic Container*)

(**
   {2 Mutable data containers}

   @topic Mutable
*)

module  Array    = Extlib.ExtArray.Array
module  Bigarray = Extlib.ExtBigarray.Bigarray
module  Enum     = Extlib.Enum
module  Global   = Extlib.Global
module  Hashtbl  = Extlib.ExtHashtbl.Hashtbl
module  RefList  = Extlib.RefList 
module  Queue    = Extlib.ExtQueue.Queue
module  Ref      = Extlib.Ref
module  Stack    = Extlib.ExtStack.Stack
module  Stream   = Extlib.ExtStream.Stream
         
  
(**
   {2 Persistent data containers}

   @topic Persistent
*)      

module  Lazy     = Lazy
module  List     = Extlib.ExtList.List
module  Map      = Extlib.ExtMap.Map
module  Option   = Extlib.Option
module  PMap     = Extlib.PMap
module  PSet     = Extlib.PSet
module  Set      = Extlib.ExtSet.Set

(**{1 Data}

   @topic Data
*)

module  Unit     = Extlib.ExtUnit.Unit

(**{2 Logical data}

   @topic Logical
   @topic Boolean
*)

module  Bool     = Extlib.ExtBool.Bool
module  BitSet   = Extlib.BitSet

(**{2 Numeric data}

   @topic Numeric
*)

module  Numeric  = Extlib.Number 
module  Big_int  = Extlib.ExtBig_int.Big_int
module  Complex  = Extlib.ExtComplex.Complex
module  Float    = Extlib.ExtFloat.Float
module  Int      = Extlib.ExtInt.Int
module  Int32    = Extlib.ExtInt32.Int32
module  Int64    = Extlib.ExtInt64.Int64
module  Native_int=Extlib.ExtNativeint.Native_int
module  Num      = Extlib.ExtNum.Num
(*module  Safe_float (*placeholder*)*)
module  Safe_int = Extlib.ExtInt.Safe_int

(**{2 Textual data}

   @topic Textual*)


(*module  Text (*Definition of text-related interfaces*)*)
module  Buffer  = Extlib.ExtBuffer.Buffer
module  Char    = Extlib.ExtChar.Char
module  UTF8    = Extlib.ExtUTF8.UTF8
module  Rope    = Extlib.Rope
module  UChar   = Extlib.ExtUChar.UChar
module  String  = Extlib.ExtString.String
(*module  StringText (A module containing aliases to String and modified
        Char)*)
(*module  RopeText (As StringText but with implementations from Rope and
        UChar
    70module  UTF8Text (*As StringText but with implementations from UTF8 and*)
        UChar 
module  Labels*)
         

(**{1 Tools included in the distribution}

   @topic Distribution
*)

(**{2 External tools}

   @topic Externals
*)

module  Packages = Toolchain.Batlib_Findlib_Findlib
module  Compilers= Toolchain.Builtin_tools

(**{2 Language internals}

   Here be dragons.

   @topic Internals
*)
module  Callback = Callback
module  Gc       = Extlib.ExtGc.Gc
module  Marshal  = Extlib.ExtMarshal.Marshal
module  Modules  = Batlib_Baselib_CamlinternalMod
module  Oo       = Extlib.ExtOo.Oo
module  Weak     = Weak

         
(*
              =====module  Network (*placeholders*) =====
module  URL
module  Netencoding 
module  Base64
module  QuotedPrintable
module  Q
module  URL
module  Html
         
              ====module module  Http ====
module  Http
module  Http_client
module  Cgi_*
module  Httpd_*
module  MIME  
              ====module module  Ftp ====
module  Ftp_client  
              ====module module  Mail ====
module  Netmail
module  Pop
module  Sendmail
module  Smtp  
              ====module module  Generic server ====
module  Netplex_*  
              ====module module  RPC ====
module  Rpc_*  
              ====module module  Languages ====*)

module  Genlex = Genlex
module  Lexing = Lexing
module  Parsing= Parsing
module  Format = Format
module  Printf = Extlib.ExtPrintf.Printf
module  Str    = Str
(*   100module  PCRE (*placeholder*)*)
module  Scanf  = Scanf
module  SExpr  = Toolchain.Batlib_Sexp_Conv


(**{1 Operations on the system}

   @topic System
*)

module  Arg = Arg
module  File= Extlib.File
module  OptParse = Extlib.OptParse
(*module  Path:placeholder*)
module  Shell = Sys
module  Unix  = Unix
(*module  Equeue:placeholder*)


(**{1 Unclassified}*)

module Digest = Digest
module Random = Random
(*module Date:placeholder*)<|MERGE_RESOLUTION|>--- conflicted
+++ resolved
@@ -2,70 +2,10 @@
 (**
    Automatically opened module.
 
-<<<<<<< HEAD
    @topic IO
    @topic Printing
    @topic Files
-=======
-(** Meta-level operations (marshalling, garbage-collection...) *)
-module Meta        = struct
-
-  (** {1 Language}*)
-  
-  module Marshal        = Batteries_core_threads.Meta.Marshal
-  module Oo             = Batteries_core_threads.Meta.Oo
-    
-  (** {1 Interaction with other languages} *)
-    
-  module Callback       = Batteries_core_threads.Meta.Callback
-    
-  (** {1 Memory}*)
-    
-  module Gc             = Batteries_core_threads.Meta.Gc
-  module Weak           = Batteries_core_threads.Meta.Weak
-    
-  (** {1 Internals}
-      Here Be Dragons*)
-    
-  module Obj            = Batteries_core_threads.Meta.Obj
-  module CamlinternalMod= Batteries_core_threads.Meta.CamlinternalMod
-  module CamlinternalOO = Batteries_core_threads.Meta.CamlinternalOO
-    
-end
-
-(** Interactions with the operating system (file manipulation, arguments...) *)
-module System      = struct 
-
-  (** {1 Environment I/O}*)
-  
-  module Arg           = Batteries_core_threads.System.Arg
-  module OptParse      = Batteries_core_threads.System.OptParse
-    
-  (** {1 Operations on streams}*)
-    
-  module IO            = Batteries_core_threads.System.IO
-
-  (** {2 Compression/Decompression} *)
-  module Compress      = Libs.Common.Compress
-  module GZip          = Libs.GZip
-    
-  (** {1 Actual operating system calls}*)
-    
-  module File          = Batteries_core_threads.System.File
-  module Filename      = Batteries_core_threads.System.Filename
-  module Unix          = Batteries_core_threads.System.Unix
-  module UnixLabels    = Batteries_core_threads.System.UnixLabels
-  module Sys           = Batteries_core_threads.System.Sys
-    
-  (** {1 Networking}*)
-  module Network       = struct
-    module Netchannels = Libs.ExtNetchannels.Netchannels
-  end
-end
-
-(**
-   Automatically opened module
->>>>>>> f6f0b68d
+
 *)
 module Standard = Extlib.ExtPervasives.Pervasives
 
@@ -217,7 +157,10 @@
    @topic IO*)
 
 module  IO = Extlib.IO
-(*module Netchannels (*also with topic Network*)*)
+
+(** @topic Network*)
+module Netchannels = Libs.ExtNetchannels.Netchannels
+
 
 
 (**{2 Compression / decompression}
