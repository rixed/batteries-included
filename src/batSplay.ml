(*
 * Splay -- splay trees
 * Copyright (C) 2011  Batteries Included Development Team
 *
 * This library is free software; you can redistribute it and/or
 * modify it under the terms of the GNU Lesser General Public
 * License as published by the Free Software Foundation; either
 * version 2.1 of the License, or (at your option) any later version,
 * with the special exception on linking described in file LICENSE.
 *
 * This library is distributed in the hope that it will be useful,
 * but WITHOUT ANY WARRANTY; without even the implied warranty of
 * MERCHANTABILITY or FITNESS FOR A PARTICULAR PURPOSE.  See the GNU
 * Lesser General Public License for more details.
 *
 * You should have received a copy of the GNU Lesser General Public
 * License along with this library; if not, write to the Free Software
 * Foundation, Inc., 59 Temple Place, Suite 330, Boston, MA  02111-1307  USA
 *)

module List = struct include List include BatList end
module Enum = BatEnum

type 'a bst = Empty | Node of 'a bst * 'a * 'a bst

let size =
  let rec count tr k = match tr with
    | Empty -> k 0
    | Node (l, _, r) ->
        count l (fun m -> count r (fun n -> k (1 + m + n)))
  in
  fun tr -> count tr (fun n -> n)

let bst_append l r =
  let rec cat = function
    | Empty -> r
    | Node (l, x, r) -> Node (l, x, cat r)
  in
  cat l

type 'a step =
  | Left  of 'a * 'a bst
  | Right of 'a bst * 'a

type 'a cursor = C of 'a step list * 'a bst

let rec top' cx t = match cx with
  | [] -> t
  | (Left (p, pr) :: cx) ->
      top' cx (Node (t, p, pr))
  | (Right (pl, p) :: cx) ->
      top' cx (Node (pl, p, t))

let top (C (cx, t)) = top' cx t

let rec csplay' cx l r = match cx with
  | [] ->
      (l, r)
  | [Left (p, pr)] ->
      (l, Node (r, p, pr))
  | [Right (pl, px)] ->
      (Node (pl, px, l), r)
  | (Left (px, pr) :: Left (ppx, ppr) :: cx) ->
      (* zig zig *)
      let r = Node (r, px, Node (pr, ppx, ppr)) in
      csplay' cx l r
  | (Left (px, pr) :: Right (ppl, ppx) :: cx) ->
      (* zig zag *)
      let l = Node (ppl, ppx, l) in
      let r = Node (r, px, pr) in
      csplay' cx l r
  | (Right (pl, px) :: Right (ppl, ppx) :: cx) ->
      (* zig zig *)
      let l = Node (Node (ppl, ppx, pl), px, l) in
      csplay' cx l r
  | (Right (pl, px) :: Left (ppx, ppr) :: cx) ->
      (* zig zag *)
      let l = Node (pl, px, l) in
      let r = Node (r, ppx, ppr) in
      csplay' cx l r

let csplay = function
  | C (cx, Node (l, x, r)) ->
    let l', r' = csplay' cx l r in
    Node (l', x, r')
  | _ -> raise Not_found

let rec cfind ?(cx=[]) ~sel = function
  | Empty -> C (cx, Empty)
  | Node (l, x, r) ->
      let sx = sel x in
      if sx = 0 then C (cx, Node (l, x, r))
      else if sx < 0 then cfind ~cx:(Left (x, r) :: cx) ~sel l
      else cfind ~cx:(Right (l, x) :: cx) ~sel r

module Map (Ord : BatInterfaces.OrderedType) =
struct

  type key = Ord.t

  type 'a t = Map of (key * 'a) bst

  let empty = Map Empty

  let is_empty (Map tr) = tr = Empty

  let kcmp (j, _) (k, _) = Ord.compare j k
  let ksel j (k, _) = Ord.compare j k

  let singleton' k v = Node (Empty, (k, v), Empty)
  let singleton k v = Map (singleton' k v)

  let add k v (Map tr) = Map begin
    csplay begin
      match cfind ~sel:(ksel k) tr with
        | C (cx, Node (l, (k, _), r)) -> C (cx, Node (l, (k, v), r))
<<<<<<< HEAD
	| C (cx, Empty) -> C (cx, singleton' k v)
=======
        | C (cx, Empty) -> C (cx, singleton' k v)
>>>>>>> 9ea250ba
    end
  end

  let modify k fn (Map tr) = Map begin
    csplay begin
      match cfind ~sel:(ksel k) tr with
        | C (cx, Node (l, (k, v), r)) -> C (cx, Node (l, (k, fn v), r))
        | C (cx, Empty) -> raise Not_found
    end
  end

  let modify_def def k fn (Map tr) = Map begin
    csplay begin
      match cfind ~sel:(ksel k) tr with
        | C (cx, Node (l, (k, v), r)) -> C (cx, Node (l, (k, fn v), r))
<<<<<<< HEAD
	| C (cx, Empty) -> C (cx, singleton' k (fn def))
=======
        | C (cx, Empty) -> C (cx, singleton' k (fn def))
>>>>>>> 9ea250ba
    end
  end

  (* Didactic implementation note : why that ugly Obj module here? Why not
     use a reference or mutable record field instead? 
     
     This is due to the covariance of the Map interface
     (type (+'a) t). OCaml checks the internal definition to verify
     that the internal datatype is consistent with the variance
     annotation. Using a reference in the implementation of BatSplay
     would make the compiler reject the implementation, because
     reference types must be invariant.


     Following is an explanation of covariance and reference
     invariance, feel free to skip it if you already know.

         The idea of covariance for data structure is the following : if
         you have an ('a list), and a type 'b which is less specific than
         'a (a subtype, eg. with OCaml polymorphic variants or object
         types), you can at any type pretend that your list is
         a ('b list): if all 'a can be used as 'b, then all ('a list) can
         be used as ('b list).
         
           # type a = < f1 : int; f2 : float >;;
           # type b = < f1 : int >;;
           # let t : a = object method f1 = 1 method f2 = 2. end;;
           val t : a = <obj>
           # (t :> b);;
           - : b = <obj>
           # ([t] :> b list);;
           - : b list = [<obj>]
         
         But this is not true for ('a list ref), orelese I may locally
         consider it a ('b list) and mutate it to add an element of type
         'b in it, then observe it at type ('a list ref) again. This is
         unsound because the added 'b element won't behave correctly as
         a 'a.
         
           # let tref = ref [t];;
           # (tref :> b list ref);;
           Error: Type a list ref is not a subtype of b list ref 
           Type a = < f1 : int; f2 : float > is not compatible with type
             b = < f1 : int > 
           The second object type has no method f2
         
         Imagine I think I know better, and break the type safety.
         
           # let forced_tref = (Obj.magic tref : b list ref);;
         
         Then I can add a element of type b to the list :
         
           # forced_tref := object method f1 = 1 end :: !forced_tref;;
         
         But this is unsound as I can now look at tref again, at type
         (a list ref).
         
           # !tref;;
           - : a list = [<obj>; <obj>]
           # (List.hd !tref)#f2;;
           Segmentation fault
         
         So in general, reference types cannot be safely subtyped (note
         that Java has had a blatant flaw in its type system for years, as
         mutable Arrays were covariant). If we used a `ref` in the
         internal definition of BatSplay.t, the typer would reject the
         module (the interface claims its covariant, while it's
         invariant).
       
     In our case however, the mutation that actually happen (that are
     confined in the internal implementation of BatSplay) are soundly
     compatible with subtyping. Indeed, rebalancing never adds any
     element to the splay tree, it only reorders the element that were
     already there. There is therefore no risk of unsoudness due to
     forced covariance. However, we must be careful to ensure that all
     rebalancings keep the set of elements of the splay tree
     unchanged.

     We use the dirty Obj magic to use the (Map of (key * 'a) bst)
     constructor as a reference that the type checked would accept as
     invariant. Note that the mutations are therefore confined to the
     "top" of the structure, the balanced tree itself is purely
     functional, and that we must be careful to preserve the physical
     identity of maps if we want to do mutations. For example,
     
       rebalance ((fun m -> m) some_map)
     
     will mutate some_map, but

       rebelance ((fun (Map tr) -> Map tr) some_map)

     won't, as the boxing/unboxing of (tr) made a shallow copy of the
     Map constructor. This explains the (Map tr as m) pattern,

       let find k (Map tr as m) = ...

     which ensures that we retain the physical identity of the map, to
     be able to rebalance it in the implementation. On the contrary,

       let remove k (Map tr) = ...

     will not perform a rebalancing, and the rebalancing the result
     will not affect the initial parameter.

     PS : No list reference were harmed during the implementation of
     this module.
  *)
  let rebalance m tr =
    Obj.set_field (Obj.repr m) 0 (Obj.repr tr)

  let find k (Map tr as m) =
    let tr = csplay (cfind ~sel:(ksel k) tr) in
    match tr with
      | Node (_, (_, v), _) ->
<<<<<<< HEAD
	rebalance m tr;
	v
=======
        rebalance m tr;
        v
>>>>>>> 9ea250ba
      | _ -> raise Not_found

  let cchange fn (C (cx, t)) = C (cx, fn t)

  let remove k (Map tr) =
    let replace = function
      | Empty -> Empty
      | Node (l, _, r) -> bst_append l r
    in
    let tr = top (cchange replace (cfind ~sel:(ksel k) tr)) in
    Map tr

  let mem k m =
    try ignore (find k m) ; true with Not_found -> false

  let iter fn (Map tr) =
    let rec visit = function
      | Empty -> ()
      | Node (l, (k, v), r) ->
          visit l ;
          fn k v ;
          visit r
    in
    visit tr

  let fold fn (Map tr) acc =
    let rec visit acc = function
      | Empty -> acc
      | Node (l, (k, v), r) ->
          let acc = visit acc l in
          let acc = fn k v acc in
          visit acc r
    in
    visit acc tr

  let choose (Map tr) = match tr with
    | Empty -> raise Not_found
    | Node (_, kv, _) -> kv

  let min_binding (Map tr) =
    let rec bfind = function
      | Node (Empty, kv, _) -> kv
      | Node (l, _, _) -> bfind l
      | Empty -> raise Not_found
    in
    bfind tr

  let max_binding (Map tr) =
    let rec bfind = function
      | Node (_, kv, Empty) -> kv
      | Node (_, _, r) -> bfind r
      | Empty -> raise Not_found
    in
    bfind tr

  let filter_map (f : key -> 'a -> 'b option) : 'a t -> 'b t =
    let rec visit t cont = match t with
      | Empty -> cont Empty
      | Node (l, (k, v), r) ->
        visit l begin fun l ->
          let w = f k v in
          visit r begin fun r ->
            match w with
              | None -> cont (bst_append l r)
              | Some w ->
                cont (Node (l, (k, w), r))
          end
        end
    in
    fun (Map tr) -> visit tr (fun tr -> Map tr)

  let filter f t =
    filter_map (fun _ v -> if f v then Some v else None) t

  let filteri f t =
    filter_map (fun k v -> if f k v then Some v else None) t

  let map f t = filter_map (fun _ v -> Some (f v)) t

  let mapi f t = filter_map (fun k v -> Some (f k v)) t

  let partition (p : key -> 'a -> bool) : 'a t -> 'a t * 'a t =
    let rec visit t cont = match t with
      | Empty -> cont Empty Empty
      | Node (l, ((k, v) as kv), r) ->
        visit l begin fun l1 l2 ->
          let b = p k v in
          visit r begin fun r1 r2 ->
            if b
            then cont (Node (l1, kv, r1)) (bst_append l2 r2)
            else cont (bst_append l1 r1)  (Node (l2, kv, r2))
          end
        end
    in
    fun (Map tr) -> visit tr (fun t1 t2 -> Map t1, Map t2)

  type 'a enumeration =
    | End
    | More of key * 'a * (key * 'a) bst * 'a enumeration

  let count_enum =
    let rec count k = function
      | End -> k
      | More (_, _, tr, en) ->
        count (1 + k + size tr) en
    in
    fun en -> count 0 en

  let rec cons_enum m e = match m with
    | Empty -> e
    | Node (l, (k, v), r) ->
      cons_enum l (More (k, v, r, e))

  let rec rev_cons_enum m e = match m with
    | Empty -> e
    | Node (l, (k, v), r) ->
      rev_cons_enum r (More (k, v, l, e))

  let compare cmp (Map tr1) (Map tr2) =
    let rec aux e1 e2 = match (e1, e2) with
      | (End, End) -> 0
      | (End, _)  -> -1
      | (_, End) -> 1
      | (More (v1, d1, r1, e1), More (v2, d2, r2, e2)) ->
        let c = Ord.compare v1 v2 in
        if c <> 0 then c else
          let c = cmp d1 d2 in
          if c <> 0 then c else
            aux (cons_enum r1 e1) (cons_enum r2 e2)
    in aux (cons_enum tr1 End) (cons_enum tr2 End)

  let equal cmp (Map tr1) (Map tr2) =
    let rec aux e1 e2 =
      match (e1, e2) with
          (End, End) -> true
        | (End, _)  -> false
        | (_, End) -> false
        | (More (v1, d1, r1, e1), More (v2, d2, r2, e2)) ->
          Ord.compare v1 v2 = 0 && cmp d1 d2 &&
      aux (cons_enum r1 e1) (cons_enum r2 e2)
    in aux (cons_enum tr1 End) (cons_enum tr2 End)

  let rec enum_bst cfn en =
    let cur = ref en in
    let next () = match !cur with
      | End -> raise Enum.No_more_elements
      | More (k, v, r, e) ->
        cur := cfn r e ;
        (k, v)
    in
    let count () = count_enum !cur in
    let clone () = enum_bst cfn !cur in
    Enum.make ~next ~count ~clone

  let enum (Map tr) = enum_bst cons_enum (cons_enum tr End)
  let backwards (Map tr) = enum_bst rev_cons_enum (rev_cons_enum tr End)

  let keys m = Enum.map fst (enum m)
  let values m = Enum.map snd (enum m)

  let of_enum e = Enum.fold begin
    fun acc (k, v) -> add k v acc
  end empty e

  let to_list m = List.of_enum (enum m)
  let of_list l = of_enum (List.enum l)

  let custom_print ~first ~last ~sep kvpr out m =
    Enum.print ~first ~last ~sep
      (fun out (k, v) -> kvpr out k v)
      out (enum m)

  let print ?(first="{\n") ?(last="}\n") ?(sep=",\n") kpr vpr out m =
    custom_print ~first ~last ~sep
      (fun out k v -> BatPrintf.fprintf out "%a: %a" kpr k vpr v)
      out m

  let print_as_list kpr vpr out m =
    custom_print ~first:"[" ~last:"]" ~sep:"; "
      (fun out k v -> BatPrintf.fprintf out "%a, %a" kpr k vpr v)
      out m

  module Labels = struct
    let add ~key ~data t = add key data t
    let iter ~f t = iter (fun key data -> f ~key ~data) t
    let map ~f t = map f t
    let mapi ~f t = mapi (fun key data -> f ~key ~data) t
    let fold ~f t ~init =
      fold (fun key data acc -> f ~key ~data acc) t init
    let compare ~cmp a b = compare cmp a b
    let equal ~cmp a b = equal cmp a b
    let filter ~f = filter f
    let filteri ~f = filteri f
  end

  module Exceptionless = struct
    let find k m =
      try Some (find k m) with Not_found -> None
  end

  module Infix = struct
    let ( --> ) m k = find k m
    let ( <-- ) m (k, v) = add k v m
  end

  let bindings m = List.of_enum (enum m)

  let exist_bool b f m =
    try
      iter (fun k v -> if f k v = b then raise Exit) m;
      false
    with Exit -> true
  let exists f m = exist_bool true f m
  let for_all f m = not (exist_bool false f m)

  let cardinal m = fold (fun _k _v -> succ) m 0

  let split k (Map tr as m) =
    let C (cx, center) = cfind ~sel:(ksel k) tr in
    match center with
      | Empty ->
<<<<<<< HEAD
	let l, r = csplay' cx Empty Empty in
	(Map l, None, Map r)
      | Node (l, x, r) ->
	let l', r' = csplay' cx l r in
	(* we rebalance as in 'find' *)
	rebalance m (Node (l', x, r'));
	(Map l', Some (snd x), Map r')
=======
        let l, r = csplay' cx Empty Empty in
        (Map l, None, Map r)
      | Node (l, x, r) ->
        let l', r' = csplay' cx l r in
        (* we rebalance as in 'find' *)
        rebalance m (Node (l', x, r'));
        (Map l', Some (snd x), Map r')
>>>>>>> 9ea250ba

  let merge f m1 m2 =
    (* The implementation is a bit long, but has the important
       property of applying `f` in increasing key order. *)
    (* we will iterate on both enumerations in increasing order simultaneously *)
    let e1 = enum m1 in
    let e2 = enum m2 in
    (* we will push the results in increasing order from left to
       right; the result will be very unbalanced, but this will be
       corrected by the rebalancing at the first lookup in the splay
       tree. *)
    let maybe_push acc k maybe_v1 maybe_v2 =
      match f k maybe_v1 maybe_v2 with
<<<<<<< HEAD
	| None -> acc
	| Some v -> Node (acc, (k, v), Empty) in
=======
        | None -> acc
        | Some v -> Node (acc, (k, v), Empty) in
>>>>>>> 9ea250ba
    let push1 acc (k, v1) = maybe_push acc k (Some v1) None in
    let push2 acc (k, v2) = maybe_push acc k None (Some v2) in
    (* we iterate simultaneously on both inputs, in increasing
       order of keys. There are four different "states" to consider :
       - we have no idea of the inputs :
<<<<<<< HEAD
	 none_known
       - we know the next (key, value) pair of e1, and that e2 is empty :
	 only_e1 (k1, v1)
       - we know the next (key, value) pair of e2, and that e1 is empty :
	 only_e2 (k2, v2)
       - we know the next (key, value) pair of both e1 and e2 :
	 both_known (k1, v1) (k2, v2)
=======
         none_known
       - we know the next (key, value) pair of e1, and that e2 is empty :
         only_e1 (k1, v1)
       - we know the next (key, value) pair of e2, and that e1 is empty :
         only_e2 (k2, v2)
       - we know the next (key, value) pair of both e1 and e2 :
         both_known (k1, v1) (k2, v2)
>>>>>>> 9ea250ba
    *)
  let rec none_known acc =
    match Enum.peek e1, Enum.peek e2 with
      | None, None -> acc
      | None, Some kv2 ->
<<<<<<< HEAD
	Enum.junk e2;
	only_e2 acc kv2
      | Some kv1, None ->
	Enum.junk e1;
	only_e1 acc kv1
      | Some kv1, Some kv2 ->
	Enum.junk e1; Enum.junk e2;
	both_known acc kv1 kv2
=======
        Enum.junk e2;
        only_e2 acc kv2
      | Some kv1, None ->
        Enum.junk e1;
        only_e1 acc kv1
      | Some kv1, Some kv2 ->
        Enum.junk e1; Enum.junk e2;
        both_known acc kv1 kv2
>>>>>>> 9ea250ba
  and only_e1 acc kv1 =
    Enum.fold push1 (push1 acc kv1) e1
  and only_e2 acc kv2 =
    Enum.fold push2 (push2 acc kv2) e2
  and both_known acc ((k1, v1) as kv1) ((k2, v2) as kv2) =
    let cmp = Ord.compare k1 k2 in
    if cmp < 0 then begin
      let acc = push1 acc kv1 in
      match Enum.peek e1 with
<<<<<<< HEAD
	| None -> only_e2 acc kv2
	| Some kv1' ->
	  Enum.junk e1;
	  both_known acc kv1' kv2
=======
        | None -> only_e2 acc kv2
        | Some kv1' ->
          Enum.junk e1;
          both_known acc kv1' kv2
>>>>>>> 9ea250ba
    end
    else if cmp > 0 then begin
      let acc = push2 acc kv2 in
      match Enum.peek e2 with
<<<<<<< HEAD
	| None -> only_e1 acc kv1
	| Some kv2' ->
	  Enum.junk e2;
	  both_known acc kv1 kv2'
=======
        | None -> only_e1 acc kv1
        | Some kv2' ->
          Enum.junk e2;
          both_known acc kv1 kv2'
>>>>>>> 9ea250ba
    end
    else begin
      let acc = maybe_push acc k1 (Some v1) (Some v2) in
      none_known acc
    end
  in
  Map (none_known Empty)

  let pop = function
    | Map Empty -> raise Not_found
    | Map (Node (l, kv, r)) -> kv, Map (bst_append l r)

  let extract k (Map tr) =
    (* the reference here is a tad ugly but allows to reuse `cfind`
       without fuss *)
    let maybe_v = ref None in
    let replace = function
      | Empty -> Empty
      | Node (l, (_, v), r) ->
<<<<<<< HEAD
	maybe_v := Some v;
	bst_append l r
=======
        maybe_v := Some v;
        bst_append l r
>>>>>>> 9ea250ba
    in
    let tr = top (cchange replace (cfind ~sel:(ksel k) tr)) in
    (* like in the `remove` case, we don't bother rebalancing *)
    match !maybe_v with
      | None -> raise Not_found
      | Some v -> v, Map tr
end<|MERGE_RESOLUTION|>--- conflicted
+++ resolved
@@ -114,11 +114,7 @@
     csplay begin
       match cfind ~sel:(ksel k) tr with
         | C (cx, Node (l, (k, _), r)) -> C (cx, Node (l, (k, v), r))
-<<<<<<< HEAD
-	| C (cx, Empty) -> C (cx, singleton' k v)
-=======
         | C (cx, Empty) -> C (cx, singleton' k v)
->>>>>>> 9ea250ba
     end
   end
 
@@ -134,11 +130,7 @@
     csplay begin
       match cfind ~sel:(ksel k) tr with
         | C (cx, Node (l, (k, v), r)) -> C (cx, Node (l, (k, fn v), r))
-<<<<<<< HEAD
 	| C (cx, Empty) -> C (cx, singleton' k (fn def))
-=======
-        | C (cx, Empty) -> C (cx, singleton' k (fn def))
->>>>>>> 9ea250ba
     end
   end
 
@@ -253,13 +245,8 @@
     let tr = csplay (cfind ~sel:(ksel k) tr) in
     match tr with
       | Node (_, (_, v), _) ->
-<<<<<<< HEAD
 	rebalance m tr;
 	v
-=======
-        rebalance m tr;
-        v
->>>>>>> 9ea250ba
       | _ -> raise Not_found
 
   let cchange fn (C (cx, t)) = C (cx, fn t)
@@ -481,15 +468,6 @@
     let C (cx, center) = cfind ~sel:(ksel k) tr in
     match center with
       | Empty ->
-<<<<<<< HEAD
-	let l, r = csplay' cx Empty Empty in
-	(Map l, None, Map r)
-      | Node (l, x, r) ->
-	let l', r' = csplay' cx l r in
-	(* we rebalance as in 'find' *)
-	rebalance m (Node (l', x, r'));
-	(Map l', Some (snd x), Map r')
-=======
         let l, r = csplay' cx Empty Empty in
         (Map l, None, Map r)
       | Node (l, x, r) ->
@@ -497,7 +475,6 @@
         (* we rebalance as in 'find' *)
         rebalance m (Node (l', x, r'));
         (Map l', Some (snd x), Map r')
->>>>>>> 9ea250ba
 
   let merge f m1 m2 =
     (* The implementation is a bit long, but has the important
@@ -511,27 +488,13 @@
        tree. *)
     let maybe_push acc k maybe_v1 maybe_v2 =
       match f k maybe_v1 maybe_v2 with
-<<<<<<< HEAD
-	| None -> acc
-	| Some v -> Node (acc, (k, v), Empty) in
-=======
         | None -> acc
         | Some v -> Node (acc, (k, v), Empty) in
->>>>>>> 9ea250ba
     let push1 acc (k, v1) = maybe_push acc k (Some v1) None in
     let push2 acc (k, v2) = maybe_push acc k None (Some v2) in
     (* we iterate simultaneously on both inputs, in increasing
        order of keys. There are four different "states" to consider :
        - we have no idea of the inputs :
-<<<<<<< HEAD
-	 none_known
-       - we know the next (key, value) pair of e1, and that e2 is empty :
-	 only_e1 (k1, v1)
-       - we know the next (key, value) pair of e2, and that e1 is empty :
-	 only_e2 (k2, v2)
-       - we know the next (key, value) pair of both e1 and e2 :
-	 both_known (k1, v1) (k2, v2)
-=======
          none_known
        - we know the next (key, value) pair of e1, and that e2 is empty :
          only_e1 (k1, v1)
@@ -539,22 +502,11 @@
          only_e2 (k2, v2)
        - we know the next (key, value) pair of both e1 and e2 :
          both_known (k1, v1) (k2, v2)
->>>>>>> 9ea250ba
     *)
   let rec none_known acc =
     match Enum.peek e1, Enum.peek e2 with
       | None, None -> acc
       | None, Some kv2 ->
-<<<<<<< HEAD
-	Enum.junk e2;
-	only_e2 acc kv2
-      | Some kv1, None ->
-	Enum.junk e1;
-	only_e1 acc kv1
-      | Some kv1, Some kv2 ->
-	Enum.junk e1; Enum.junk e2;
-	both_known acc kv1 kv2
-=======
         Enum.junk e2;
         only_e2 acc kv2
       | Some kv1, None ->
@@ -563,7 +515,6 @@
       | Some kv1, Some kv2 ->
         Enum.junk e1; Enum.junk e2;
         both_known acc kv1 kv2
->>>>>>> 9ea250ba
   and only_e1 acc kv1 =
     Enum.fold push1 (push1 acc kv1) e1
   and only_e2 acc kv2 =
@@ -573,32 +524,18 @@
     if cmp < 0 then begin
       let acc = push1 acc kv1 in
       match Enum.peek e1 with
-<<<<<<< HEAD
-	| None -> only_e2 acc kv2
-	| Some kv1' ->
-	  Enum.junk e1;
-	  both_known acc kv1' kv2
-=======
         | None -> only_e2 acc kv2
         | Some kv1' ->
           Enum.junk e1;
           both_known acc kv1' kv2
->>>>>>> 9ea250ba
     end
     else if cmp > 0 then begin
       let acc = push2 acc kv2 in
       match Enum.peek e2 with
-<<<<<<< HEAD
-	| None -> only_e1 acc kv1
-	| Some kv2' ->
-	  Enum.junk e2;
-	  both_known acc kv1 kv2'
-=======
         | None -> only_e1 acc kv1
         | Some kv2' ->
           Enum.junk e2;
           both_known acc kv1 kv2'
->>>>>>> 9ea250ba
     end
     else begin
       let acc = maybe_push acc k1 (Some v1) (Some v2) in
@@ -618,13 +555,8 @@
     let replace = function
       | Empty -> Empty
       | Node (l, (_, v), r) ->
-<<<<<<< HEAD
-	maybe_v := Some v;
-	bst_append l r
-=======
         maybe_v := Some v;
         bst_append l r
->>>>>>> 9ea250ba
     in
     let tr = top (cchange replace (cfind ~sel:(ksel k) tr)) in
     (* like in the `remove` case, we don't bother rebalancing *)
