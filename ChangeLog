Changelog
---------

## NEXT_RELEASE (minor release)

<<<<<<< HEAD
- added {BatList|BatArray}.shuffle
  #702, #707
  (Francois Berenger, Gabriel Scherer)
=======
- BatHashtbl: added {to|of}_list, bindings
  #728
  (Francois Berenger, Thibault Suzanne)
>>>>>>> ffac0420

- Clarification and improvements to the documentation
  #682, #685, #693
  (Florian Angeletti, Johannes Kloos, Michael Färber)

- make `LazyList.split_at` lazy:
  `split_at : int -> 'a t -> 'a t * 'a t`
  would previously eagerly force the prefix of the list
  and only be lazy in its second returned value.
  #694
  (Michael Färber, Gabriel Scherer, Thibault Suzanne)

- Add `List.{map2i,iter2i}`
  #696
  (Thibault Suzanne)

- Added `Result.{map,map_both}`
  #705
  (Ifaz Kabir)

- Add {BatSet,BatMap}.{Int,Int32,Int64,Nativeint,Float,Char,String} as
  common instantions of the respective `Make` functor.
  #709, #712
  (Thibault Suzanne, François Bérenger)

- BatString: add `chop : ?l:int -> ?r:int -> string -> string`
  #714, #716
  (Gabriel Scherer, request by François Bérenger)

- BatSet: make `to_array` allocate the resulting array at first
  instead of using Dynarray (faster, uses less memory).
  #724
  (Thibault Suzanne)

## v2.5.3

Batteries 2.5.3 synchronizes library functions with OCaml 4.04+beta2,
and will hopefully be an extension of the upcoming OCaml 4.04 release.

- Compatibility with OCaml 4.04.
  5e63a9a756f
  (Gabriel Scherer)

## v2.5.1, v2.5.2

Batteries 2.5.1 and 2.5.2 fix a silly packaging bug in Batteries 2.5.0.

## v2.5.0

Batteries 2.5.0 is a minor release whose main change is that it is
compatible with the newly released OCaml 4.03.

Note that Batteries 2.5.0 is compatible with older OCaml releases as
well, and provides back-ported versions of most standard library
functions made available in 4.03 only. For example,
BatString.uppercase_ascii is usable under all OCaml versions.

If the documentation of a Batteries function says
  @since 2.5.0
then it is available under all supported OCaml version (3.12.1 and up).
If it says
  @since 2.5.0 and OCaml 4.03.0
then it is only available under OCaml 4.03.0.

- BatTuple: add Tuple{N}.make : 'a1 -> ... -> 'an -> 'a1 * ... * 'an
  #657
  (Thibault Suzanne)
- BatBig_int: fix sequence operators (--), (---) to avoid polymorphic comparison
  #674, #675, #676
  (Pieter Goetschalckx and Cedric Cellier)
- Extend all Batteries module to cover OCaml 4.03 features
  #670
  (Gabriel Scherer, KC Sivaramakrishnan)

## v2.4.0

- BatBitSet: use Bytes instead of String
  (Gabriel Scherer)
- BatHashtbl: fix hash computation bug introduced by 4.01 (issue #609)
  (Gabriel Scherer, report by Martin Neuhäußer)
- BatText: synchronize nsplit to match BatString.nsplit
  (Gabriel Scherer)
- BatLazyList: fix remove_all_such documentation
  (Xavier Van de Woestyne)
- BatMap: add pop_min_binding: 'a t -> (key * 'a) * 'a t
	  and pop_max_binding: 'a t -> (key * 'a) * 'a t
  (Francois Berenger)
- BatMap: add at_rank_exn: int -> ('key, 'a) t -> ('key * 'a)
	  and update: key -> key -> 'a -> 'a t -> 'a t
  (Francois Berenger)
- BatEnum: add interleave: 'a t array -> 'a t
  (Aleksey Z. Arens)
- BatFormat: expose asprintf for V>=4.01
  (Ralf Vogler)
- BatSet: add at_rank_exn: int -> t -> elt
	  and update: elt -> elt -> t -> t
  (Francois Berenger)
- BatUTF8: add enum: t -> BatUChar.t BatEnum.t
  (Kevin Brubeck Unhammer)
- BatSet: add to_array: t -> elt array
	  and of_array: elt array -> t
	  and test for to_list
  (Francois Berenger)
- BatSet: add pop_max: 'a t -> 'a * 'a t
	  and pop_min: 'a t -> 'a * 'a t
  (Francois Berenger)
- BatSplay: hardened against read-only-data compiler optimization
  (Gabriel Scherer)
- BatList: simplified interleave implementation
  (Francois Berenger)
- BatOption: add Infix.(>>=): 'a option -> ('a -> 'b option) -> 'b option
  (Herry Herry)
- BatHashtbl: modify now have same semantics than replace for the key
  (Anders Fugmann)
- BatHashtbl: more efficient modify_opt and modify_def
  (Anders Fugmann)
- BatFormat: add pp_print_list: ?pp_sep:(formatter -> unit -> unit) ->
				(formatter -> 'a -> unit) ->
				(formatter -> 'a list -> unit)
	     and pp_print_text: formatter -> string -> unit
  (Christoph Höger)
- BatEnum: add uniq_by: ('a -> 'a -> bool) -> 'a t -> 'a t
	   and uniqq: 'a t -> 'a t
  (Max Mouratov)
- BatEnum: fix uniq to use structural comparison
  (Max Mouratov)
- BatUnix: add run_and_read: string -> process_status * string
  (Francois Berenger)
- BatCache: use hashmap to speed up lru_cache
  (Sang Kil Cha)
- BatQueue: add filter: ('a -> bool) -> 'a t -> 'a t
	    and filter_inplace: ('a -> bool) -> 'a t -> unit
	    and filter_map: ('a -> 'b option) -> 'a t -> 'b t
  (Gabriel Scherer)

## v2.3.0

- improved test coverage
  (Simon Cruanes and Xavier Van de Woestyne)
- Enum: bugfix in clamp
  (Simon Cruanes)
- Stream: add concat_map
  (Gabriel Radanne)
- List: fix a stack-overflow bug in transpose
  (Gabriel Scherer)
- List: add unfold_exc : (unit -> a) -> 'a list * exn
  (François Berenger)
- List: add fold_righti and fold_lefti
  (François Berenger)
- Substring : fix fold_left, add fold_lefti, fold_righti
  (Xavier Van de Woestyne)
- String : add fold_lefti and fold_righti
  (Xavier Van de Woestyne)
- Set.Make: add of_list
  (Jacques-Pascal Deplaix)
- AvlTree: add (check : 'a tree -> bool) to check well-formedness
  (Simon Cruanes)
- Hashtbl: make modify_opt/def resize the table to preserve amortized costs
  (Mads Hartmann, report by user 'jj-issuu')
- Enum: fix combine's count in presence of infinite enums
  (Gabriel Scherer, report by user 'mwnx')
- Makefile: add a qtest-byte target
  (Gabriel Scherer)
- List: add modify_opt_at: int -> ('a -> 'a option) -> 'a list -> 'a list
  (Gabriel Scherer)
- List: add modify_at: int -> ('a -> 'a) -> 'a list -> 'a list
  (Gabriel Scherer)
- List: add remove_at: int -> 'a list -> 'a list
  (François Berenger)
- Int: add copysign
  (Simon Cruanes)
- Deque: add rotate_forward, rotate_backward : 'a dq -> 'a dq
  (Max Mouratov)
- Int: fix overflow checking in Safe_int.mul
  (Max Mouratov, Christopher Zimmermann)
- add a local OPAM description, allows to use
    opam pin add batteries git@github.com:ocaml-batteries-team/batteries-included.git
  (Vincent Bernardoff)
- Queue: add map : ('a -> 'b) -> 'a t -> 'b t
  (Christopher Zimmermann)
- compatibility with 4.02:
  + Printf: remove CamlinternalPr for OCaml versions >= 4.02
    (Ralf Vogler)
  + Printf: legacy code assumed (string = fmt)
    (Gabriel Scherer)
  + new 4.02 functions:
      String.mapi (String.init was already in Batteries)
      List.sort_uniq (List.sort_unique existed before)
      Array.make_float (less efficient implementation provided for <4.02 versions)
      a BatBytes module relying on ocamlfind's compatibility module
      bytes-related functions in Buffer,Digest,Marshal,Printexc,Stream,Unix
      new Printexc callstack interface (not available for <4.02 versions)
    (Gabriel Scherer)


## v2.2.0

- cartesian product in batSet
- Enum.concat_map alias
- UChar.is_ascii
- equality and enumeration (from, to UChar enum) in batText
- String.find_all function
- Seq.iteri, mapi, iter2, map2 (see issue #417)
- cartesian product of enums (issue #442)
- List.subset
- Array.bsearch dichotomic search (issue #433)
- Enum.print_at_most (issue #425)
- BatOption.ord instance, (issue #393)
- Fix infinite loop in BitSet
- Levenshtein distance on strings
- Seq.{of_list, equal}
- basic .merlin file for merlin users
- BatDeque.eq function to compare Deques by content
- BatteriesExceptionless
- More explicit overridding of ocamlbuild rules, use batteries.mllib
- Add Kahan summation (numerically-accurate sum of floats) to List,Array,Enum
- Add BatOption.some
- (text) improve element indexing in BatList's mli documentation
- Add BatList.filteri_map
- Compatibility with ocaml 4.01
- Add BatList.filteri
- Add Set.split_lt and split_le
- Add split_opt wherever there is split
- Add List.range
- Add the new O_CLOEXEC flag to Unix.open_flag in version 4.01
- Fix BatMutex.DebugMutex.id is always 0.
- Simplify List.partition code
- Add List.ntake and List.takedrop
- Added List.Acc.create and use it
- Add a LazyList.eager_fold_right alias to LazyList.fold_right, with sane argument order
- and many tests and documentation
- cleanup of whitespace<|MERGE_RESOLUTION|>--- conflicted
+++ resolved
@@ -3,15 +3,13 @@
 
 ## NEXT_RELEASE (minor release)
 
-<<<<<<< HEAD
+- BatHashtbl: added {to|of}_list, bindings
+  #728
+  (Francois Berenger, Thibault Suzanne)
+
 - added {BatList|BatArray}.shuffle
   #702, #707
   (Francois Berenger, Gabriel Scherer)
-=======
-- BatHashtbl: added {to|of}_list, bindings
-  #728
-  (Francois Berenger, Thibault Suzanne)
->>>>>>> ffac0420
 
 - Clarification and improvements to the documentation
   #682, #685, #693
