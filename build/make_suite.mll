--- conflicted
+++ resolved
@@ -168,24 +168,15 @@
       "open " ^ mn ^ ";;" ;
     ] ;
     spin () ;
-<<<<<<< HEAD
-    List.iter (Printf.printf "%s\n") [
-      "let suite = \"" ^ mn ^ "\" >::: [" ;
-      String.concat ";" (List.rev !all_tests) ;
-      "];;" ;
-      "let () = Tests.register suite;;"
-    ] ;
-=======
     if !all_tests <> [] then
       List.iter (Printf.printf "%s\n") [
-	"let suite = \"" ^ mn ^ "\" >::: [" ;
-	String.concat ";" !all_tests ;
-	"];;" ;
-	"let () = Tests.register suite;;"
+        "let suite = \"" ^ mn ^ "\" >::: [" ;
+        String.concat ";" (List.rev !all_tests) ;
+        "];;" ;
+        "let () = Tests.register suite;;"
       ] ;
->>>>>>> 155de7de
     Pervasives.flush stdout
-
+      
   let () =
     if Array.length Sys.argv != 2 then failwith "make_suite: Missing filename to process" ;
     process Sys.argv.(1)
