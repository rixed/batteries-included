--- conflicted
+++ resolved
@@ -187,50 +187,7 @@
     loop_copy 0 0 idxes ;
     newstr
 
-<<<<<<< HEAD
 (* Independently, MadRoach implemented the same idea with less luck aparently *)
-=======
-let nreplace_thelema_adaptive ~str ~sub ~by =
-  if sub = "" then invalid_arg "nreplace: cannot replace all empty substrings" ;
-  let strlen = length str in
-  let sublen = length sub in
-  let bylen = length by in
-  let dlen = bylen - sublen in
-  let rec loop_subst idxes newlen i =
-    match (try rfind_from str (i-1) sub with Not_found -> -1) with
-    | -1 -> idxes, newlen
-    | i' -> loop_subst (i'::idxes) (newlen+dlen) i' in
-  let idxes, newlen =
-    if sublen < 4 || strlen < 300
-    then loop_subst [] strlen strlen
-    else
-      let idxes =
-        let skip_unto = ref 0 in
-        find_horspool sub str |>
-        Enum.filter begin function
-          |i when i < !skip_unto -> false
-          |i -> skip_unto := i + sublen; true
-        end
-      in
-      Enum.clone idxes |> List.of_enum,
-      strlen + Enum.count idxes * dlen
-  in
-  let newstr = create newlen in
-  let rec loop_copy i j idxes =
-    match idxes with
-    | [] ->
-      (* still need the last chunk *)
-      String.unsafe_blit str i newstr j (strlen-i)
-    | i'::rest ->
-      let di = i' - i in
-      String.unsafe_blit str i newstr j di ;
-      String.unsafe_blit by 0 newstr (j + di) bylen ;
-      loop_copy (i + di + sublen) (j + di + bylen) rest in
-    loop_copy 0 0 idxes ;
-    newstr
-
-(* Independantly, MadRoach implemented the same idea with less luck aparently *)
->>>>>>> 3b656e95
 let nreplace_madroach ~str ~sub ~by =
   let strlen = String.length str
   and sublen = String.length sub
