--- conflicted
+++ resolved
@@ -1,24 +1,22 @@
-<<<<<<< HEAD
+2009-03-24  David Rajchenbach-Teller  <David.Teller@univ-orleans.fr>
+
+	* src/batteries_toolchain/ocaml.in: now using "@DESTDIR@/toplevel.top"
+
+	* src/core/baselib/batlib_Baselib_Lexing.*: removed
+	
+	* src/main/threads/batteries.ml: [ExtLexing.Lexing] replaces [Lexing]
+
+	* src/main/nothreads/batteries.ml: [ExtLexing.Lexing] replaces [Lexing]
+
+	* src/core/extlib.mlpack: [ExtLexing] added
+
+	* src/core/extlib/extLexing.ml*: created
+
 2009-03-24  Jeremie Dimino <jeremie@dimino.org>
 
 	* src/core/extlib/seq.ml*: created
 
 	* src/core/extlib.mlpack: added [Seq]
-=======
-2009-03-24  David Rajchenbach-Teller  <David.Teller@univ-orleans.fr>
-
-	* src/batteries_toolchain/ocaml.in: now using "@DESTDIR@/toplevel.top"
-
-	* src/core/baselib/batlib_Baselib_Lexing.*: removed
-	
-	* src/main/threads/batteries.ml: [ExtLexing.Lexing] replaces [Lexing]
-
-	* src/main/nothreads/batteries.ml: [ExtLexing.Lexing] replaces [Lexing]
-
-	* src/core/extlib.mlpack: [ExtLexing] added
-
-	* src/core/extlib/extLexing.ml*: created
->>>>>>> 5692eeba
 
 2009-03-22  David Rajchenbach-Teller  <David.Teller@univ-orleans.fr>
 
