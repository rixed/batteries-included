--- conflicted
+++ resolved
@@ -745,11 +745,7 @@
       (String.split_on_char sep s) = s]).
     - No string in the result contains the [sep] character.
 
-<<<<<<< HEAD
-    Note: prior to NEXT_RELEASE [split_on_char _ ""] used to return an empty list.
-=======
     Note: prior to 2.11.0 [split_on_char _ ""] used to return an empty list.
->>>>>>> a7f1789c
     @since 2.5.3
 *)
 
@@ -794,12 +790,8 @@
 ##V>=4.2##  [@@ocaml.deprecated "Use split_on_string instead."]
 (** [nsplit s sep] splits the string [s] into a list of strings
     which are separated by [sep] (excluded).
-<<<<<<< HEAD
-    [nsplit "" _] returns an empty string.
-=======
     [nsplit "" _] returns a single empty string.
     Note: prior to 2.11.0 [nsplit "" _] used to return an empty list.
->>>>>>> a7f1789c
 
     Example: [String.nsplit "abcabcabc" "bc" = ["a"; "a"; "a"; ""]]
 
